// Copyright (C) 2019 Storj Labs, Inc.
// See LICENSE for copying information.

package storagenodedb

import (
	"context"
	"database/sql"
	"time"

	"github.com/gogo/protobuf/proto"
	"github.com/zeebo/errs"

	"storj.io/storj/pkg/pb"
	"storj.io/storj/pkg/storj"
	"storj.io/storj/storagenode/pieces"
)

type pieceinfo struct{ *InfoDB }

// PieceInfo returns database for storing piece information
func (db *DB) PieceInfo() pieces.DB { return db.info.PieceInfo() }

// PieceInfo returns database for storing piece information
func (db *InfoDB) PieceInfo() pieces.DB { return &pieceinfo{db} }

// Add inserts piece information into the database.
func (db *pieceinfo) Add(ctx context.Context, info *pieces.Info) (err error) {
	defer mon.Task()(&ctx)(&err)
	certdb := db.CertDB()
	certid, err := certdb.Include(ctx, info.Uplink)
	if err != nil {
		return ErrInfo.Wrap(err)
	}

	uplinkPieceHash, err := proto.Marshal(info.UplinkPieceHash)
	if err != nil {
		return ErrInfo.Wrap(err)
	}

	_, err = db.db.ExecContext(ctx, db.Rebind(`
		INSERT INTO
			pieceinfo(satellite_id, piece_id, piece_size, piece_creation, piece_expiration, uplink_piece_hash, uplink_cert_id)
		VALUES (?,?,?,?,?,?)
	`), info.SatelliteID, info.PieceID, info.PieceSize, info.PieceCreation, info.PieceExpiration, uplinkPieceHash, certid)

	return ErrInfo.Wrap(err)
}

// Get gets piece information by satellite id and piece id.
func (db *pieceinfo) Get(ctx context.Context, satelliteID storj.NodeID, pieceID storj.PieceID) (_ *pieces.Info, err error) {
	defer mon.Task()(&ctx)(&err)
	info := &pieces.Info{}
	info.SatelliteID = satelliteID
	info.PieceID = pieceID

	var uplinkPieceHash []byte
	var uplinkIdentity []byte

	err = db.db.QueryRowContext(ctx, db.Rebind(`
		SELECT piece_size, piece_creation, piece_expiration, uplink_piece_hash, certificate.peer_identity
		FROM pieceinfo
		INNER JOIN certificate ON pieceinfo.uplink_cert_id = certificate.cert_id
		WHERE satellite_id = ? AND piece_id = ?
	`), satelliteID, pieceID).Scan(&info.PieceSize, &info.PieceCreation, &info.PieceExpiration, &uplinkPieceHash, &uplinkIdentity)
<<<<<<< HEAD

=======
>>>>>>> 15b42cf3
	if err != nil {
		return nil, ErrInfo.Wrap(err)
	}

	info.UplinkPieceHash = &pb.PieceHash{}
	err = proto.Unmarshal(uplinkPieceHash, info.UplinkPieceHash)
	if err != nil {
		return nil, ErrInfo.Wrap(err)
	}

	info.Uplink, err = decodePeerIdentity(ctx, uplinkIdentity)
	if err != nil {
		return nil, ErrInfo.Wrap(err)
	}

	return info, nil
}

// Delete deletes piece information.
func (db *pieceinfo) Delete(ctx context.Context, satelliteID storj.NodeID, pieceID storj.PieceID) (err error) {
	defer mon.Task()(&ctx)(&err)

	_, err = db.db.ExecContext(ctx, db.Rebind(`
		DELETE FROM pieceinfo
		WHERE satellite_id = ?
		  AND piece_id = ?
	`), satelliteID, pieceID)

	return ErrInfo.Wrap(err)
}

// DeleteFailed marks piece as a failed deletion.
func (db *pieceinfo) DeleteFailed(ctx context.Context, satelliteID storj.NodeID, pieceID storj.PieceID, now time.Time) (err error) {
	defer mon.Task()(&ctx)(&err)

	_, err = db.db.ExecContext(ctx, db.Rebind(`
		UPDATE pieceinfo
		SET deletion_failed_at = ?
		WHERE satellite_id = ?
		  AND piece_id = ?
	`), now, satelliteID, pieceID)

	return ErrInfo.Wrap(err)
}

// GetExpired gets pieceinformation identites that are expired.
func (db *pieceinfo) GetExpired(ctx context.Context, expiredAt time.Time, limit int64) (infos []pieces.ExpiredInfo, err error) {
	defer mon.Task()(&ctx)(&err)

	rows, err := db.db.QueryContext(ctx, db.Rebind(`
		SELECT satellite_id, piece_id, piece_size
		FROM pieceinfo
		WHERE piece_expiration < ? AND ((deletion_failed_at IS NULL) OR deletion_failed_at <> ?)
		ORDER BY satellite_id
		LIMIT ?
	`), expiredAt, expiredAt, limit)
	if err != nil {
		return nil, ErrInfo.Wrap(err)
	}
	defer func() { err = errs.Combine(err, rows.Close()) }()
	for rows.Next() {
		info := pieces.ExpiredInfo{}
		err = rows.Scan(&info.SatelliteID, &info.PieceID, &info.PieceSize)
		if err != nil {
			return infos, ErrInfo.Wrap(err)
		}
		infos = append(infos, info)
	}
	return infos, nil
}

// SpaceUsed calculates disk space used by all pieces
func (db *pieceinfo) SpaceUsed(ctx context.Context) (_ int64, err error) {
	defer mon.Task()(&ctx)(&err)

	var sum sql.NullInt64
	err = db.db.QueryRowContext(ctx, db.Rebind(`
		SELECT SUM(piece_size)
		FROM pieceinfo
	`)).Scan(&sum)

	if err == sql.ErrNoRows || !sum.Valid {
		return 0, nil
	}
	return sum.Int64, err
}

// SpaceUsed calculates disk space used by all pieces
func (db *pieceinfo) SpaceUsedBySatellite(ctx context.Context, satelliteID storj.NodeID) (_ int64, err error) {
	defer mon.Task()(&ctx)(&err)

	var sum sql.NullInt64
	err = db.db.QueryRowContext(ctx, db.Rebind(`
		SELECT SUM(piece_size)
		FROM pieceinfo
		WHERE satellite_id = ?
	`), satelliteID).Scan(&sum)

	if err == sql.ErrNoRows || !sum.Valid {
		return 0, nil
	}
	return sum.Int64, err
}<|MERGE_RESOLUTION|>--- conflicted
+++ resolved
@@ -63,10 +63,6 @@
 		INNER JOIN certificate ON pieceinfo.uplink_cert_id = certificate.cert_id
 		WHERE satellite_id = ? AND piece_id = ?
 	`), satelliteID, pieceID).Scan(&info.PieceSize, &info.PieceCreation, &info.PieceExpiration, &uplinkPieceHash, &uplinkIdentity)
-<<<<<<< HEAD
-
-=======
->>>>>>> 15b42cf3
 	if err != nil {
 		return nil, ErrInfo.Wrap(err)
 	}
