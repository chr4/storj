--- conflicted
+++ resolved
@@ -62,12 +62,7 @@
 		FROM pieceinfo
 		INNER JOIN certificate ON pieceinfo.uplink_cert_id = certificate.cert_id
 		WHERE satellite_id = ? AND piece_id = ?
-<<<<<<< HEAD
 	`), satelliteID, pieceID).Scan(&info.PieceSize, &info.PieceCreation, &info.PieceExpiration, &uplinkPieceHash, &uplinkIdentity)
-	db.mu.Unlock()
-=======
-	`), satelliteID, pieceID).Scan(&info.PieceSize, &info.PieceExpiration, &uplinkPieceHash, &uplinkIdentity)
->>>>>>> cded0b41
 
 	if err != nil {
 		return nil, ErrInfo.Wrap(err)
