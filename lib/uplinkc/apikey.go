--- conflicted
+++ resolved
@@ -12,39 +12,23 @@
 
 //export parse_api_key
 // parse_api_key parses an API Key
-<<<<<<< HEAD
-func parse_api_key(val *C.char, cerr **C.char) (apikeyHandle C.APIKeyRef_t) {
-=======
 func parse_api_key(val *C.char, cerr **C.char) C.APIKeyRef {
->>>>>>> e58a06bd
 	apikey, err := libuplink.ParseAPIKey(C.GoString(val))
 	if err != nil {
 		*cerr = C.CString(err.Error())
 		return C.APIKeyRef{}
 	}
 
-<<<<<<< HEAD
-	return C.APIKeyRef_t{universe.Add(apikey)}
-=======
 	return C.APIKeyRef{universe.Add(apikey)}
->>>>>>> e58a06bd
 }
 
 //export serialize_api_key
 // serialize_api_key serializes the API Key to a string
-<<<<<<< HEAD
-func serialize_api_key(apikeyHandle C.APIKeyRef_t, cerr **C.char) *C.char {
-	apikey, ok := universe.Get(apikeyHandle._handle).(libuplink.APIKey)
-	if !ok {
-		*cerr = C.CString("invalid apikey")
-		return C.CString("")
-=======
 func serialize_api_key(apikeyHandle C.APIKeyRef, cerr **C.char) *C.char {
 	apikey, ok := universe.Get(apikeyHandle._handle).(libuplink.APIKey)
 	if !ok {
 		*cerr = C.CString("invalid apikey")
 		return nil
->>>>>>> e58a06bd
 	}
 
 	return C.CString(apikey.Serialize())
@@ -52,10 +36,6 @@
 
 //export free_api_key
 // free_api_key frees an api key
-<<<<<<< HEAD
-func free_api_key(apikeyHandle C.APIKeyRef_t) {
-=======
 func free_api_key(apikeyHandle C.APIKeyRef) {
->>>>>>> e58a06bd
 	universe.Del(apikeyHandle._handle)
 }